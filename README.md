# Arbitre

Arbitre is an automated code correction platform built using Django and React.

## Installation

See [installation](./config/README.md) for details on setting up Arbitre.

## Usage

### Start Arbitre

<<<<<<< HEAD
=======
Simultaneously run these tasks :

>>>>>>> 8d82ca73
#### Start backend server

From `./backend/`, run `python manage.py runserver`

<<<<<<< HEAD
=======
#### Start test runner server

From `./backend/`, run `celery -A arbitre worker -l info -E`

>>>>>>> 8d82ca73
#### Start frontend server

From `./frontend/`, run `npm start`.

<<<<<<< HEAD
#### Start test runner server

celery -A arbitre worker -l info -E -B
=======
#### Make sure the runner server is setup.

[See installation](./config/README.md)
>>>>>>> 8d82ca73

## Credits

Arbitre comes from [Télécom SudParis](https://www.telecom-sudparis.eu/), an engineering school based near Paris, France.<|MERGE_RESOLUTION|>--- conflicted
+++ resolved
@@ -10,35 +10,23 @@
 
 ### Start Arbitre
 
-<<<<<<< HEAD
-=======
 Simultaneously run these tasks :
 
->>>>>>> 8d82ca73
 #### Start backend server
 
 From `./backend/`, run `python manage.py runserver`
 
-<<<<<<< HEAD
-=======
 #### Start test runner server
 
-From `./backend/`, run `celery -A arbitre worker -l info -E`
+From `./backend/`, run `celery -A arbitre worker -l info -E -B`
 
->>>>>>> 8d82ca73
 #### Start frontend server
 
 From `./frontend/`, run `npm start`.
 
-<<<<<<< HEAD
-#### Start test runner server
-
-celery -A arbitre worker -l info -E -B
-=======
 #### Make sure the runner server is setup.
 
 [See installation](./config/README.md)
->>>>>>> 8d82ca73
 
 ## Credits
 
