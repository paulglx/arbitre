from rest_framework import viewsets, permissions
from .models import Submission, Test, TestResult
from runner.serializers import (
    SubmissionSerializer,
    TestResultSerializer,
    TestSerializer,
)
from django.http import JsonResponse
from django.contrib.auth.models import User


class SubmissionViewSet(viewsets.ModelViewSet):
    queryset = Submission.objects.all()
    serializer_class = SubmissionSerializer
    permission_classes = [permissions.AllowAny]  # TODO fix

    def perform_create(self, serializer):
        submission, created = Submission.objects.update_or_create(
            exercise_id=self.request.data["exercise"],
            owner=self.request.user,
            defaults={
                "file": self.request.data["file"],
                "status": "pending",
            },
        )
        submission.save()

    # Get submission for  exercise if exercise_id is given
    def get_queryset(self):
        exercise_id = self.request.query_params.get("exercise_id", None)
        user_id = self.request.query_params.get("user_id", None)
        if user_id:
            user = User.objects.get(pk=user_id)
        else:
            user = self.request.user
        if exercise_id:
            queryset = Submission.objects.filter(exercise=exercise_id, owner=user)
        elif user_id:
            queryset = Submission.objects.filter(owner=user)
        else:
            queryset = Submission.objects.all()
        return queryset


class RefreshSubmissionViewSet(viewsets.ViewSet):
    """
    Refreshes submission status based on all test results statuses for that submission
    """

    # GET runner/api/refresh-submission?submission_id=...
    def list(self, request):
        try:
            # if all=true parameter passed, refresh all submissions

            if request.query_params.get("all") == "true":
                submissions = Submission.objects.all()
            else:
                submissions = Submission.objects.filter(
                    pk=request.query_params["submission_id"]
                )

            for submission in submissions:
                test_results = TestResult.objects.filter(submission=submission)
                status = ""
                if test_results:
                    if all([result.status == "success" for result in test_results]):
                        status = "success"
                    elif any([result.status == "failed" for result in test_results]):
                        status = "failed"
                    elif any([result.status == "error" for result in test_results]):
                        status = "error"
                    else:
                        status = "running"
                else:
                    status = "pending"
                Submission.objects.filter(pk=submission.id).update(status=status)

            return JsonResponse({"detail": "Submission status updated"})

        except Submission.DoesNotExist:
            return JsonResponse({"status": "Not Found"})


class SubmissionFileViewSet(viewsets.ViewSet):
    """
    Returns submission file with content
    """

    permission_classes = [permissions.AllowAny]  # TODO fix

    # GET runner/api/submission-file?submission_id=...
    def list(self, request):

        error_response = JsonResponse(
            {"file": "Not Found", "content": "", "language": ""}
        )

        try:
            submission = Submission.objects.get(
                pk=request.query_params["submission_id"]
            )

            language = submission.exercise.session.course.language

            # TODO reactivate safety

            """ if (
                request.user != submission.owner
                and request.user not in submission.exercise.session.course.owners.all()
                and request.user not in submission.exercise.session.course.tutors.all()
            ):
                return error_response """

            try:
                with submission.file.open(mode="rb") as f:
                    file_content = f.read().decode()
            except FileNotFoundError:
                return error_response

            return JsonResponse(
                {
                    "file": str(submission.file),
                    "content": file_content,
                    "language": language,
                }
            )

        except Submission.DoesNotExist:
            return error_response


class TestViewSet(viewsets.ModelViewSet):
    queryset = Test.objects.all()
    serializer_class = TestSerializer

    # Get the tests for the exercise if exercise_id is given
    def get_queryset(self):
        queryset = Test.objects.all()
        exercise_id = self.request.query_params.get("exercise_id", None)
        if exercise_id:
            queryset = queryset.filter(exercise=exercise_id)
        return queryset

    def perform_create(self, serializer):

        # Take all the submissions for this exercise and add a pending test with the new test
        test = serializer.save()

        for submission in Submission.objects.filter(
            exercise_id=self.request.data["exercise"]
        ):
            TestResult.objects.create(
                submission=submission,
                exercise_test=test,
                status="pending",
            )

        # Take all submissions for the exercise and set their status to "pending"
        Submission.objects.filter(exercise_id=self.request.data["exercise"]).update(
            status="pending"
        )

        return super().perform_create(serializer)

    def perform_update(self, serializer):

        print("Wowzers! i been updated!")

        # Take all test results for this exercise and this test and set their status to "pending"
        TestResult.objects.filter(
            submission__exercise_id=self.request.data["exercise"],
            exercise_test=self.request.data["id"],
        ).update(status="pending")

        # Take all submissions for the exercise and set their status to "pending"
        Submission.objects.filter(exercise_id=self.request.data["exercise"]).update(
            status="pending"
        )

        serializer.save()
        return super().perform_update(serializer)


class TestResultViewSet(viewsets.ModelViewSet):
    queryset = TestResult.objects.all()
    serializer_class = TestResultSerializer
    permission_classes = [permissions.AllowAny]  # TODO fix
<<<<<<< HEAD
=======

>>>>>>> f49f7f56
    # GET runner/api?exercise_id=...
    def get_queryset(self):
        exercise_id = self.request.query_params.get("exercise_id")

        if exercise_id:
            if self.request.query_params.get("user_id"):
                user_id = self.request.query_params.get("user_id")
            else:
                user_id = self.request.user.id

            return self.queryset.filter(
                submission__exercise_id=exercise_id, submission__owner=user_id
            )
        else:
            return super().get_queryset()<|MERGE_RESOLUTION|>--- conflicted
+++ resolved
@@ -185,10 +185,7 @@
     queryset = TestResult.objects.all()
     serializer_class = TestResultSerializer
     permission_classes = [permissions.AllowAny]  # TODO fix
-<<<<<<< HEAD
-=======
-
->>>>>>> f49f7f56
+
     # GET runner/api?exercise_id=...
     def get_queryset(self):
         exercise_id = self.request.query_params.get("exercise_id")
