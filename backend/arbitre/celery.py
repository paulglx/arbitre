--- conflicted
+++ resolved
@@ -15,23 +15,4 @@
 app.config_from_object("django.conf:settings", namespace="CELERY")
 
 # Load task modules from all registered Django apps.
-<<<<<<< HEAD
-app.autodiscover_tasks()
-=======
-app.autodiscover_tasks()
-
-
-@app.task(bind=True, ignore_result=True)
-def debug_task(self):
-    print(f"Request: {self.request!r}")
-
-
-@app.on_after_configure.connect
-def setup_periodic_tasks(sender, **kwargs):
-
-    # Executes every 15 minutes
-    sender.add_periodic_task(
-        crontab(minute="*/5"),
-        run_all_pending_tests.s(),
-    )
->>>>>>> f5021a84
+app.autodiscover_tasks()